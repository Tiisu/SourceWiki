--- conflicted
+++ resolved
@@ -4,12 +4,10 @@
 import helmet from 'helmet';
 import morgan from 'morgan';
 import cookieParser from 'cookie-parser';
-<<<<<<< HEAD
 import rateLimit from 'express-rate-limit';
 import { createServer } from 'http';
 import { Server as SocketIOServer } from 'socket.io';
-=======
->>>>>>> d1766667
+
 import connectDB from './config/database.js';
 import errorHandler from './middleware/errorHandler.js';
 import { optionalAuth } from './middleware/auth.js';
@@ -149,7 +147,6 @@
   });
 });
 
-<<<<<<< HEAD
 
 const PORT = process.env.PORT || 5000;
 
@@ -183,11 +180,6 @@
 
 
 const server = httpServer.listen(config.port, () => {
-=======
-const PORT = process.env.PORT || config.port || 5000;
-
-const server = app.listen(PORT, () => {
->>>>>>> d1766667
   console.log(`Server running in ${process.env.NODE_ENV} mode on port ${PORT}`);
   console.log(`🚀 WebSocket server ready for real-time connections`);
 });
