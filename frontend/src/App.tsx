--- conflicted
+++ resolved
@@ -1,10 +1,5 @@
-<<<<<<< HEAD
 import React, { useEffect } from 'react';
 import { Routes, Route, Link, Navigate, BrowserRouter as Router } from 'react-router-dom';
-=======
-import { useEffect } from 'react';
-import { Routes, Route, Link } from 'react-router-dom';
->>>>>>> df21698c
 import { AuthProvider } from './lib/auth-context';
 import { Navigation } from './components/Navigation';
 import { ProtectedRoute } from './components/ProtectedRoute';
@@ -12,10 +7,7 @@
 import { Toaster } from './components/ui/sonner';
 import { TooltipProvider } from './components/ui/tooltip';
 import { initializeData } from './lib/mock-data';
-<<<<<<< HEAD
 import { TooltipProvider } from './components/ui/tooltip'; // only if TooltipProvider is needed
-=======
->>>>>>> df21698c
 
 function NotFound() {
   return (
@@ -44,7 +36,6 @@
               <Route path="/" element={<LandingPage />} />
               <Route path="/auth" element={<AuthPage />} />
               <Route path="/directory" element={<PublicDirectory />} />
-<<<<<<< HEAD
 
               {/* Protected Routes */}
               <Route
@@ -75,9 +66,6 @@
               />
 
               {/* 404 */}
-=======
-              <Route path="/profile" element={<UserProfile />} />
->>>>>>> df21698c
               <Route path="*" element={<NotFound />} />
             </Routes>
           </main>
@@ -98,36 +86,9 @@
                 <div>
                   <h3 className="mb-3">Quick Links</h3>
                   <ul className="space-y-2 text-sm">
-<<<<<<< HEAD
                     <li><Link to="/directory">Browse Directory</Link></li>
                     <li><Link to="/submit">Submit Reference</Link></li>
                     <li><Link to="/auth">Login / Register</Link></li>
-=======
-                    <li>
-                      <Link
-                        to="/directory"
-                        className="text-gray-600 hover:text-gray-900"
-                      >
-                        Browse Directory
-                      </Link>
-                    </li>
-                    <li>
-                      <Link
-                        to="/submit"
-                        className="text-gray-600 hover:text-gray-900"
-                      >
-                        Submit Reference
-                      </Link>
-                    </li>
-                    <li>
-                      <Link
-                        to="/auth"
-                        className="text-gray-600 hover:text-gray-900"
-                      >
-                        Login / Register
-                      </Link>
-                    </li>
->>>>>>> df21698c
                   </ul>
                 </div>
 
