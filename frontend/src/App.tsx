<<<<<<< HEAD
import { useEffect } from "react";
import {
  BrowserRouter as Router,
  Routes,
  Route,
  Navigate,
} from "react-router-dom";
import { AuthProvider } from "./lib/auth-context";
import { Navigation } from "./components/Navigation";
=======
import { useEffect } from 'react';
import { Routes, Route } from 'react-router-dom';
import { AuthProvider } from './lib/auth-context';
import { Navigation } from './components/Navigation';
>>>>>>> fb0e531e
import {
  LandingPage,
  AuthPage,
  SubmissionForm,
  AdminDashboard,
  PublicDirectory,
<<<<<<< HEAD
  UserProfile,
} from "./pages";
import { Toaster } from "./components/ui/sonner";
import { initializeData } from "./lib/mock-data";
import { TooltipProvider } from "./components/ui/tooltip";
=======
  UserProfile
} from './pages';
import { Toaster } from './components/ui/sonner';
import { initializeData } from './lib/mock-data';
import { Link } from 'react-router-dom';

function NotFound() {
  return (
    <div className="text-center mt-20">
      <h1 className="text-3xl font-bold">404</h1>
      <p className="mt-2">Page not found</p>
      <Link to="/" className="text-blue-600 underline mt-4 inline-block">
        Go back home
      </Link>
    </div>
  );
}
>>>>>>> fb0e531e

function AppContent() {
  useEffect(() => {
    initializeData();
  }, []);

  return (
<<<<<<< HEAD
    <TooltipProvider>
      <Router>
        <div className="min-h-screen bg-white">
          <Navigation />
          <main>
            <Routes>
              <Route path="/" element={<LandingPage />} />
              <Route path="/auth" element={<AuthPage />} />
              <Route path="/submit" element={<SubmissionForm />} />
              <Route path="/admin" element={<AdminDashboard />} />
              <Route path="/directory" element={<PublicDirectory />} />
              <Route path="/profile" element={<UserProfile />} />
              <Route path="*" element={<Navigate to="/" replace />} />
            </Routes>
          </main>
          <Toaster position="top-right" />

          {/* Footer */}
          <footer className="border-t mt-16">
            <div className="max-w-7xl mx-auto px-4 sm:px-6 lg:px-8 py-8">
              <div className="grid grid-cols-1 md:grid-cols-3 gap-8">
                <div>
                  <h3 className="mb-3">About WikiSourceVerifier</h3>
                  <p className="text-sm text-gray-600">
                    A community-driven platform for verifying Wikipedia
                    references and maintaining source quality standards.
                  </p>
                </div>
                <div>
                  <h3 className="mb-3">Quick Links</h3>
                  <ul className="space-y-2 text-sm">
                    <li>
                      <a
                        href="/directory"
                        className="text-gray-600 hover:text-gray-900"
                      >
                        Browse Directory
                      </a>
                    </li>
                    <li>
                      <a
                        href="/submit"
                        className="text-gray-600 hover:text-gray-900"
                      >
                        Submit Reference
                      </a>
                    </li>
                    <li>
                      <a
                        href="/auth"
                        className="text-gray-600 hover:text-gray-900"
                      >
                        Login / Register
                      </a>
                    </li>
                  </ul>
                </div>
                <div>
                  <h3 className="mb-3">Resources</h3>
                  <ul className="space-y-2 text-sm text-gray-600">
                    <li>Wikipedia Verifiability Guidelines</li>
                    <li>Reliable Sources Policy</li>
                    <li>Community Guidelines</li>
                    <li>API Documentation</li>
                  </ul>
                </div>
              </div>
              <div className="mt-8 pt-8 border-t text-center text-sm text-gray-600">
                <p>
                  © 2025 WikiSourceVerifier. Built for the Wikipedia community.
                </p>
                <p className="mt-2">
                  This is a demonstration platform. For production use, connect
                  to a real backend service.
                </p>
              </div>
            </div>
          </footer>
        </div>
      </Router>
    </TooltipProvider>
=======
    <div className="min-h-screen bg-white">
      <Navigation />

      <main>
        <Routes>
          <Route path="/" element={<LandingPage />} />
          <Route path="/auth" element={<AuthPage />} />
          <Route path="/submit" element={<SubmissionForm />} />
          <Route path="/admin" element={<AdminDashboard />} />
          <Route path="/directory" element={<PublicDirectory />} />
          <Route path="/profile" element={<UserProfile />} />

          {/* Proper 404 handling */}
          <Route path="*" element={<NotFound />} />
        </Routes>
      </main>

      <Toaster position="top-right" />

      {/* Footer */}
      <footer className="border-t mt-16">
        <div className="max-w-7xl mx-auto px-4 py-8">
          <div className="grid grid-cols-1 md:grid-cols-3 gap-8">
            <div>
              <h3 className="mb-3">About WikiSourceVerifier</h3>
              <p className="text-sm text-gray-600">
                A community-driven platform for verifying Wikipedia references.
              </p>
            </div>

            <div>
              <h3 className="mb-3">Quick Links</h3>
              <ul className="space-y-2 text-sm">
                <li><Link to="/directory">Browse Directory</Link></li>
                <li><Link to="/submit">Submit Reference</Link></li>
                <li><Link to="/auth">Login / Register</Link></li>
              </ul>
            </div>

            <div>
              <h3 className="mb-3">Resources</h3>
              <ul className="space-y-2 text-sm text-gray-600">
                <li>Wikipedia Verifiability Guidelines</li>
                <li>Reliable Sources Policy</li>
              </ul>
            </div>
          </div>
        </div>
      </footer>
    </div>
>>>>>>> fb0e531e
  );
}

export default function App() {
  return (
    <AuthProvider>
      <AppContent />
    </AuthProvider>
  );
}<|MERGE_RESOLUTION|>--- conflicted
+++ resolved
@@ -1,32 +1,13 @@
-<<<<<<< HEAD
-import { useEffect } from "react";
-import {
-  BrowserRouter as Router,
-  Routes,
-  Route,
-  Navigate,
-} from "react-router-dom";
-import { AuthProvider } from "./lib/auth-context";
-import { Navigation } from "./components/Navigation";
-=======
 import { useEffect } from 'react';
 import { Routes, Route } from 'react-router-dom';
 import { AuthProvider } from './lib/auth-context';
 import { Navigation } from './components/Navigation';
->>>>>>> fb0e531e
 import {
   LandingPage,
   AuthPage,
   SubmissionForm,
   AdminDashboard,
   PublicDirectory,
-<<<<<<< HEAD
-  UserProfile,
-} from "./pages";
-import { Toaster } from "./components/ui/sonner";
-import { initializeData } from "./lib/mock-data";
-import { TooltipProvider } from "./components/ui/tooltip";
-=======
   UserProfile
 } from './pages';
 import { Toaster } from './components/ui/sonner';
@@ -44,7 +25,6 @@
     </div>
   );
 }
->>>>>>> fb0e531e
 
 function AppContent() {
   useEffect(() => {
@@ -52,7 +32,6 @@
   }, []);
 
   return (
-<<<<<<< HEAD
     <TooltipProvider>
       <Router>
         <div className="min-h-screen bg-white">
@@ -134,7 +113,6 @@
         </div>
       </Router>
     </TooltipProvider>
-=======
     <div className="min-h-screen bg-white">
       <Navigation />
 
@@ -185,7 +163,6 @@
         </div>
       </footer>
     </div>
->>>>>>> fb0e531e
   );
 }
 
