import React, { useEffect } from "react";
import { Routes, Route, Link } from "react-router-dom";


import { AuthProvider } from "./lib/auth-context";
import { Navigation } from "./components/Navigation";

import {
  LandingPage,
  AuthPage,
  SubmissionForm,
  AdminDashboard,
  PublicDirectory,
  UserProfile,
  CountryPage,
} from "./pages";
import { Toaster } from './components/ui/sonner';
import { TooltipProvider } from './components/ui/tooltip';
import { initializeData } from './lib/mock-data';

/* -------------------- 404 Page -------------------- */
function NotFound() {
  return (
    <div className="text-center mt-20">
      <h1 className="text-3xl font-bold">404</h1>
      <p className="mt-2">Page not found</p>
      <Link to="/" className="text-blue-600 underline mt-4 inline-block">
        Go back home
      </Link>
    </div>
  );
}

/* -------------------- App Content -------------------- */
function AppContent() {
  useEffect(() => {
    initializeData();
  }, []);

  return (
    <TooltipProvider>
<<<<<<< HEAD
        <div className="min-h-screen bg-white flex flex-col">
          <Navigation />

          <main className="flex-1">
            <Routes>
              <Route path="/" element={<LandingPage />} />
              <Route path="/auth" element={<AuthPage />} />
              <Route path="/submit" element={<SubmissionForm />} />
              <Route path="/admin" element={<AdminDashboard />} />
              <Route path="/directory" element={<PublicDirectory />} />
              <Route path="/profile" element={<UserProfile />} />
              <Route
                path="/country/:countryCode"
                element={<CountryPage />}
              />

              {/* 404 */}
              <Route path="*" element={<NotFound />} />
            </Routes>
          </main>

          <Toaster position="top-right" />

          {/* Footer */}
          <footer className="border-t mt-16">
            <div className="max-w-7xl mx-auto px-4 py-8">
              <div className="grid grid-cols-1 md:grid-cols-3 gap-8">
                <div>
                  <h3 className="mb-3">About WikiSourceVerifier</h3>
                  <p className="text-sm text-gray-600">
                    A community-driven platform for verifying Wikipedia
                    references and maintaining source quality standards.
                  </p>
                </div>

                <div>
                  <h3 className="mb-3">Quick Links</h3>
                  <ul className="space-y-2 text-sm">
                    <li>
                      <Link to="/directory" className="hover:underline">
                        Browse Directory
                      </Link>
                    </li>
                    <li>
                      <Link to="/submit" className="hover:underline">
                        Submit Reference
                      </Link>
                    </li>
                    <li>
                      <Link to="/auth" className="hover:underline">
                        Login / Register
                      </Link>
                    </li>
                  </ul>
                </div>

                <div>
                  <h3 className="mb-3">Resources</h3>
                  <ul className="space-y-2 text-sm text-gray-600">
                    <li>Wikipedia Verifiability Guidelines</li>
                    <li>Reliable Sources Policy</li>
                    <li>Community Guidelines</li>
                  </ul>
                </div>
              </div>

              <div className="mt-8 pt-8 border-t text-center text-sm text-gray-600">
                © 2025 WikiSourceVerifier. Built for the Wikipedia community.
=======
      <div className="min-h-screen bg-white">
        <Navigation />

        <main>
          <Routes>
            <Route path="/" element={<LandingPage />} />
            <Route path="/auth" element={<AuthPage />} />
            <Route path="/submit" element={<SubmissionForm />} />
            <Route path="/admin" element={<AdminDashboard />} />
            <Route path="/directory" element={<PublicDirectory />} />
            <Route path="/profile" element={<UserProfile />} />
            <Route path="*" element={<NotFound />} />
          </Routes>
        </main>

        <Toaster position="top-right" />

        {/* Footer */}
        <footer className="border-t mt-16">
          <div className="max-w-7xl mx-auto px-4 sm:px-6 lg:px-8 py-8">
            <div className="grid grid-cols-1 md:grid-cols-3 gap-8">
              <div>
                <h3 className="mb-3">About WikiSourceVerifier</h3>
                <p className="text-sm text-gray-600">
                  A community-driven platform for verifying Wikipedia
                  references and maintaining source quality standards.
                </p>
              </div>
              <div>
                <h3 className="mb-3">Quick Links</h3>
                <ul className="space-y-2 text-sm">
                  <li>
                    <Link
                      to="/directory"
                      className="text-gray-600 hover:text-gray-900"
                    >
                      Browse Directory
                    </Link>
                  </li>
                  <li>
                    <Link
                      to="/submit"
                      className="text-gray-600 hover:text-gray-900"
                    >
                      Submit Reference
                    </Link>
                  </li>
                  <li>
                    <Link
                      to="/auth"
                      className="text-gray-600 hover:text-gray-900"
                    >
                      Login / Register
                    </Link>
                  </li>
                </ul>
              </div>
              <div>
                <h3 className="mb-3">Resources</h3>
                <ul className="space-y-2 text-sm text-gray-600">
                  <li>Wikipedia Verifiability Guidelines</li>
                  <li>Reliable Sources Policy</li>
                  <li>Community Guidelines</li>
                  <li>API Documentation</li>
                </ul>
>>>>>>> 5e1a4ffa
              </div>
            </div>
            <div className="mt-8 pt-8 border-t text-center text-sm text-gray-600">
              <p>
                © 2025 WikiSourceVerifier. Built for the Wikipedia community.
              </p>
              <p className="mt-2">
                This is a demonstration platform. For production use, connect
                to a real backend service.
              </p>
            </div>
          </div>
        </footer>
      </div>
    </TooltipProvider>
  );
}

export default function App() {
  return (
    <AuthProvider>
      <AppContent />
    </AuthProvider>
  );
}<|MERGE_RESOLUTION|>--- conflicted
+++ resolved
@@ -39,7 +39,6 @@
 
   return (
     <TooltipProvider>
-<<<<<<< HEAD
         <div className="min-h-screen bg-white flex flex-col">
           <Navigation />
 
@@ -108,7 +107,6 @@
 
               <div className="mt-8 pt-8 border-t text-center text-sm text-gray-600">
                 © 2025 WikiSourceVerifier. Built for the Wikipedia community.
-=======
       <div className="min-h-screen bg-white">
         <Navigation />
 
@@ -174,7 +172,6 @@
                   <li>Community Guidelines</li>
                   <li>API Documentation</li>
                 </ul>
->>>>>>> 5e1a4ffa
               </div>
             </div>
             <div className="mt-8 pt-8 border-t text-center text-sm text-gray-600">
