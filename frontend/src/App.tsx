
import { useEffect } from 'react';
import { Routes, Route } from 'react-router-dom';
import { AuthProvider } from './lib/auth-context';
import { Navigation } from './components/Navigation';
<<<<<<< HEAD
import { ProtectedRoute } from './components/ProtectedRoute';
import { LandingPage, AuthPage, SubmissionForm, AdminDashboard, PublicDirectory, UserProfile } from './pages';
import { Toaster } from './components/ui/sonner';
import { initializeData } from './lib/mock-data';
import React from 'react';
=======
import {
  LandingPage,
  AuthPage,
  SubmissionForm,
  AdminDashboard,
  PublicDirectory,
  UserProfile
} from './pages';
import { Toaster } from './components/ui/sonner';
import { initializeData } from './lib/mock-data';
import { Link } from 'react-router-dom';

function NotFound() {
  return (
    <div className="text-center mt-20">
      <h1 className="text-3xl font-bold">404</h1>
      <p className="mt-2">Page not found</p>
      <Link to="/" className="text-blue-600 underline mt-4 inline-block">
        Go back home
      </Link>
    </div>
  );
}
>>>>>>> d1766667

function AppContent() {
  useEffect(() => {
    initializeData();
  }, []);

  return (
<<<<<<< HEAD
    <Router>
      <div className="min-h-screen bg-white">
        <Navigation />
        <main>
          <Routes>
            <Route path="/" element={<LandingPage />} />
            <Route path="/auth" element={<AuthPage />} />
            <Route path="/directory" element={<PublicDirectory />} />
            
            {/* Protected Routes */}
            <Route 
              path="/submit" 
              element={
                <ProtectedRoute>
                  <SubmissionForm />
                </ProtectedRoute>
              } 
            />
            <Route 
              path="/profile" 
              element={
                <ProtectedRoute>
                  <UserProfile />
                </ProtectedRoute>
              } 
            />
            
            {/* Admin Routes - Require admin role */}
            <Route 
              path="/admin" 
              element={
                <ProtectedRoute requiredRole="admin">
                  <AdminDashboard />
                </ProtectedRoute>
              } 
            />
            
            <Route path="*" element={<Navigate to="/" replace />} />
          </Routes>
        </main>
        <Toaster position="top-right" />
        
        {/* Footer */}
        <footer className="border-t mt-16">
          <div className="max-w-7xl mx-auto px-4 sm:px-6 lg:px-8 py-8">
            <div className="grid grid-cols-1 md:grid-cols-3 gap-8">
              <div>
                <h3 className="mb-3">About WikiSourceVerifier</h3>
                <p className="text-sm text-gray-600">
                  A community-driven platform for verifying Wikipedia references and maintaining
                  source quality standards.
                </p>
              </div>
              <div>
                <h3 className="mb-3">Quick Links</h3>
                <ul className="space-y-2 text-sm">
                  <li>
                    <a href="/directory" className="text-gray-600 hover:text-gray-900">
                      Browse Directory
                    </a>
                  </li>
                  <li>
                    <a href="/submit" className="text-gray-600 hover:text-gray-900">
                      Submit Reference
                    </a>
                  </li>
                  <li>
                    <a href="/auth" className="text-gray-600 hover:text-gray-900">
                      Login / Register
                    </a>
                  </li>
                </ul>
=======
    <TooltipProvider>
      <Router>
        <div className="min-h-screen bg-white">
          <Navigation />
          <main>
            <Routes>
              <Route path="/" element={<LandingPage />} />
              <Route path="/auth" element={<AuthPage />} />
              <Route path="/submit" element={<SubmissionForm />} />
              <Route path="/admin" element={<AdminDashboard />} />
              <Route path="/directory" element={<PublicDirectory />} />
              <Route path="/profile" element={<UserProfile />} />
              <Route path="*" element={<Navigate to="/" replace />} />
            </Routes>
          </main>
          <Toaster position="top-right" />

          {/* Footer */}
          <footer className="border-t mt-16">
            <div className="max-w-7xl mx-auto px-4 sm:px-6 lg:px-8 py-8">
              <div className="grid grid-cols-1 md:grid-cols-3 gap-8">
                <div>
                  <h3 className="mb-3">About WikiSourceVerifier</h3>
                  <p className="text-sm text-gray-600">
                    A community-driven platform for verifying Wikipedia
                    references and maintaining source quality standards.
                  </p>
                </div>
                <div>
                  <h3 className="mb-3">Quick Links</h3>
                  <ul className="space-y-2 text-sm">
                    <li>
                      <a
                        href="/directory"
                        className="text-gray-600 hover:text-gray-900"
                      >
                        Browse Directory
                      </a>
                    </li>
                    <li>
                      <a
                        href="/submit"
                        className="text-gray-600 hover:text-gray-900"
                      >
                        Submit Reference
                      </a>
                    </li>
                    <li>
                      <a
                        href="/auth"
                        className="text-gray-600 hover:text-gray-900"
                      >
                        Login / Register
                      </a>
                    </li>
                  </ul>
                </div>
                <div>
                  <h3 className="mb-3">Resources</h3>
                  <ul className="space-y-2 text-sm text-gray-600">
                    <li>Wikipedia Verifiability Guidelines</li>
                    <li>Reliable Sources Policy</li>
                    <li>Community Guidelines</li>
                    <li>API Documentation</li>
                  </ul>
                </div>
>>>>>>> d1766667
              </div>
              <div className="mt-8 pt-8 border-t text-center text-sm text-gray-600">
                <p>
                  © 2025 WikiSourceVerifier. Built for the Wikipedia community.
                </p>
                <p className="mt-2">
                  This is a demonstration platform. For production use, connect
                  to a real backend service.
                </p>
              </div>
            </div>
          </footer>
        </div>
      </Router>
    </TooltipProvider>
    <div className="min-h-screen bg-white">
      <Navigation />

      <main>
        <Routes>
          <Route path="/" element={<LandingPage />} />
          <Route path="/auth" element={<AuthPage />} />
          <Route path="/submit" element={<SubmissionForm />} />
          <Route path="/admin" element={<AdminDashboard />} />
          <Route path="/directory" element={<PublicDirectory />} />
          <Route path="/profile" element={<UserProfile />} />

          {/* Proper 404 handling */}
          <Route path="*" element={<NotFound />} />
        </Routes>
      </main>

      <Toaster position="top-right" />

      {/* Footer */}
      <footer className="border-t mt-16">
        <div className="max-w-7xl mx-auto px-4 py-8">
          <div className="grid grid-cols-1 md:grid-cols-3 gap-8">
            <div>
              <h3 className="mb-3">About WikiSourceVerifier</h3>
              <p className="text-sm text-gray-600">
                A community-driven platform for verifying Wikipedia references.
              </p>
            </div>

            <div>
              <h3 className="mb-3">Quick Links</h3>
              <ul className="space-y-2 text-sm">
                <li><Link to="/directory">Browse Directory</Link></li>
                <li><Link to="/submit">Submit Reference</Link></li>
                <li><Link to="/auth">Login / Register</Link></li>
              </ul>
            </div>

            <div>
              <h3 className="mb-3">Resources</h3>
              <ul className="space-y-2 text-sm text-gray-600">
                <li>Wikipedia Verifiability Guidelines</li>
                <li>Reliable Sources Policy</li>
              </ul>
            </div>
          </div>
        </div>
      </footer>
    </div>
  );
}

export default function App() {
  return (
    <AuthProvider>
      <AppContent />
    </AuthProvider>
  );
}<|MERGE_RESOLUTION|>--- conflicted
+++ resolved
@@ -1,26 +1,12 @@
-
-import { useEffect } from 'react';
-import { Routes, Route } from 'react-router-dom';
+import React, { useEffect } from 'react';
+import { Routes, Route, Link, Navigate, BrowserRouter as Router } from 'react-router-dom';
 import { AuthProvider } from './lib/auth-context';
 import { Navigation } from './components/Navigation';
-<<<<<<< HEAD
 import { ProtectedRoute } from './components/ProtectedRoute';
 import { LandingPage, AuthPage, SubmissionForm, AdminDashboard, PublicDirectory, UserProfile } from './pages';
 import { Toaster } from './components/ui/sonner';
 import { initializeData } from './lib/mock-data';
-import React from 'react';
-=======
-import {
-  LandingPage,
-  AuthPage,
-  SubmissionForm,
-  AdminDashboard,
-  PublicDirectory,
-  UserProfile
-} from './pages';
-import { Toaster } from './components/ui/sonner';
-import { initializeData } from './lib/mock-data';
-import { Link } from 'react-router-dom';
+import { TooltipProvider } from './components/ui/tooltip'; // only if TooltipProvider is needed
 
 function NotFound() {
   return (
@@ -33,7 +19,6 @@
     </div>
   );
 }
->>>>>>> d1766667
 
 function AppContent() {
   useEffect(() => {
@@ -41,80 +26,6 @@
   }, []);
 
   return (
-<<<<<<< HEAD
-    <Router>
-      <div className="min-h-screen bg-white">
-        <Navigation />
-        <main>
-          <Routes>
-            <Route path="/" element={<LandingPage />} />
-            <Route path="/auth" element={<AuthPage />} />
-            <Route path="/directory" element={<PublicDirectory />} />
-            
-            {/* Protected Routes */}
-            <Route 
-              path="/submit" 
-              element={
-                <ProtectedRoute>
-                  <SubmissionForm />
-                </ProtectedRoute>
-              } 
-            />
-            <Route 
-              path="/profile" 
-              element={
-                <ProtectedRoute>
-                  <UserProfile />
-                </ProtectedRoute>
-              } 
-            />
-            
-            {/* Admin Routes - Require admin role */}
-            <Route 
-              path="/admin" 
-              element={
-                <ProtectedRoute requiredRole="admin">
-                  <AdminDashboard />
-                </ProtectedRoute>
-              } 
-            />
-            
-            <Route path="*" element={<Navigate to="/" replace />} />
-          </Routes>
-        </main>
-        <Toaster position="top-right" />
-        
-        {/* Footer */}
-        <footer className="border-t mt-16">
-          <div className="max-w-7xl mx-auto px-4 sm:px-6 lg:px-8 py-8">
-            <div className="grid grid-cols-1 md:grid-cols-3 gap-8">
-              <div>
-                <h3 className="mb-3">About WikiSourceVerifier</h3>
-                <p className="text-sm text-gray-600">
-                  A community-driven platform for verifying Wikipedia references and maintaining
-                  source quality standards.
-                </p>
-              </div>
-              <div>
-                <h3 className="mb-3">Quick Links</h3>
-                <ul className="space-y-2 text-sm">
-                  <li>
-                    <a href="/directory" className="text-gray-600 hover:text-gray-900">
-                      Browse Directory
-                    </a>
-                  </li>
-                  <li>
-                    <a href="/submit" className="text-gray-600 hover:text-gray-900">
-                      Submit Reference
-                    </a>
-                  </li>
-                  <li>
-                    <a href="/auth" className="text-gray-600 hover:text-gray-900">
-                      Login / Register
-                    </a>
-                  </li>
-                </ul>
-=======
     <TooltipProvider>
       <Router>
         <div className="min-h-screen bg-white">
@@ -123,13 +34,41 @@
             <Routes>
               <Route path="/" element={<LandingPage />} />
               <Route path="/auth" element={<AuthPage />} />
-              <Route path="/submit" element={<SubmissionForm />} />
-              <Route path="/admin" element={<AdminDashboard />} />
               <Route path="/directory" element={<PublicDirectory />} />
-              <Route path="/profile" element={<UserProfile />} />
-              <Route path="*" element={<Navigate to="/" replace />} />
+
+              {/* Protected Routes */}
+              <Route
+                path="/submit"
+                element={
+                  <ProtectedRoute>
+                    <SubmissionForm />
+                  </ProtectedRoute>
+                }
+              />
+              <Route
+                path="/profile"
+                element={
+                  <ProtectedRoute>
+                    <UserProfile />
+                  </ProtectedRoute>
+                }
+              />
+
+              {/* Admin Route */}
+              <Route
+                path="/admin"
+                element={
+                  <ProtectedRoute requiredRole="admin">
+                    <AdminDashboard />
+                  </ProtectedRoute>
+                }
+              />
+
+              {/* 404 */}
+              <Route path="*" element={<NotFound />} />
             </Routes>
           </main>
+
           <Toaster position="top-right" />
 
           {/* Footer */}
@@ -139,39 +78,19 @@
                 <div>
                   <h3 className="mb-3">About WikiSourceVerifier</h3>
                   <p className="text-sm text-gray-600">
-                    A community-driven platform for verifying Wikipedia
-                    references and maintaining source quality standards.
+                    A community-driven platform for verifying Wikipedia references and maintaining source quality standards.
                   </p>
                 </div>
+
                 <div>
                   <h3 className="mb-3">Quick Links</h3>
                   <ul className="space-y-2 text-sm">
-                    <li>
-                      <a
-                        href="/directory"
-                        className="text-gray-600 hover:text-gray-900"
-                      >
-                        Browse Directory
-                      </a>
-                    </li>
-                    <li>
-                      <a
-                        href="/submit"
-                        className="text-gray-600 hover:text-gray-900"
-                      >
-                        Submit Reference
-                      </a>
-                    </li>
-                    <li>
-                      <a
-                        href="/auth"
-                        className="text-gray-600 hover:text-gray-900"
-                      >
-                        Login / Register
-                      </a>
-                    </li>
+                    <li><Link to="/directory">Browse Directory</Link></li>
+                    <li><Link to="/submit">Submit Reference</Link></li>
+                    <li><Link to="/auth">Login / Register</Link></li>
                   </ul>
                 </div>
+
                 <div>
                   <h3 className="mb-3">Resources</h3>
                   <ul className="space-y-2 text-sm text-gray-600">
@@ -181,72 +100,17 @@
                     <li>API Documentation</li>
                   </ul>
                 </div>
->>>>>>> d1766667
               </div>
+
               <div className="mt-8 pt-8 border-t text-center text-sm text-gray-600">
-                <p>
-                  © 2025 WikiSourceVerifier. Built for the Wikipedia community.
-                </p>
-                <p className="mt-2">
-                  This is a demonstration platform. For production use, connect
-                  to a real backend service.
-                </p>
+                <p>© 2025 WikiSourceVerifier. Built for the Wikipedia community.</p>
+                <p className="mt-2">This is a demonstration platform. For production use, connect to a real backend service.</p>
               </div>
             </div>
           </footer>
         </div>
       </Router>
     </TooltipProvider>
-    <div className="min-h-screen bg-white">
-      <Navigation />
-
-      <main>
-        <Routes>
-          <Route path="/" element={<LandingPage />} />
-          <Route path="/auth" element={<AuthPage />} />
-          <Route path="/submit" element={<SubmissionForm />} />
-          <Route path="/admin" element={<AdminDashboard />} />
-          <Route path="/directory" element={<PublicDirectory />} />
-          <Route path="/profile" element={<UserProfile />} />
-
-          {/* Proper 404 handling */}
-          <Route path="*" element={<NotFound />} />
-        </Routes>
-      </main>
-
-      <Toaster position="top-right" />
-
-      {/* Footer */}
-      <footer className="border-t mt-16">
-        <div className="max-w-7xl mx-auto px-4 py-8">
-          <div className="grid grid-cols-1 md:grid-cols-3 gap-8">
-            <div>
-              <h3 className="mb-3">About WikiSourceVerifier</h3>
-              <p className="text-sm text-gray-600">
-                A community-driven platform for verifying Wikipedia references.
-              </p>
-            </div>
-
-            <div>
-              <h3 className="mb-3">Quick Links</h3>
-              <ul className="space-y-2 text-sm">
-                <li><Link to="/directory">Browse Directory</Link></li>
-                <li><Link to="/submit">Submit Reference</Link></li>
-                <li><Link to="/auth">Login / Register</Link></li>
-              </ul>
-            </div>
-
-            <div>
-              <h3 className="mb-3">Resources</h3>
-              <ul className="space-y-2 text-sm text-gray-600">
-                <li>Wikipedia Verifiability Guidelines</li>
-                <li>Reliable Sources Policy</li>
-              </ul>
-            </div>
-          </div>
-        </div>
-      </footer>
-    </div>
   );
 }
 
