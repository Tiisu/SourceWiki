import { useEffect } from 'react';
import { Routes, Route } from 'react-router-dom';
import { AuthProvider } from './lib/auth-context';
import { Navigation } from './components/Navigation';
<<<<<<< HEAD

import { LandingPage, AuthPage, SubmissionForm, AdminDashboard, PublicDirectory, UserProfile, CountryPage } from './pages';
import { Toaster } from './components/ui/sonner';
import { initializeData } from './lib/mock-data';
import React from 'react';
=======
import {
  LandingPage,
  AuthPage,
  SubmissionForm,
  AdminDashboard,
  PublicDirectory,
  UserProfile
} from './pages';
import { Toaster } from './components/ui/sonner';
import { initializeData } from './lib/mock-data';
import { Link } from 'react-router-dom';

function NotFound() {
  return (
    <div className="text-center mt-20">
      <h1 className="text-3xl font-bold">404</h1>
      <p className="mt-2">Page not found</p>
      <Link to="/" className="text-blue-600 underline mt-4 inline-block">
        Go back home
      </Link>
    </div>
  );
}
>>>>>>> d1766667

function AppContent() {
  useEffect(() => {
    initializeData();
  }, []);

  return (
<<<<<<< HEAD
    <Router>
      <div className="min-h-screen bg-white">
        <Navigation />
        <main>

          <Routes>
            <Route path="/" element={<LandingPage />} />
            <Route path="/auth" element={<AuthPage />} />
            <Route path="/submit" element={<SubmissionForm />} />
            <Route path="/admin" element={<AdminDashboard />} />
            <Route path="/directory" element={<PublicDirectory />} />
            <Route path="/profile" element={<UserProfile />} />
            <Route path="/country/:countryCode" element={<CountryPage />} />
            <Route path="*" element={<Navigate to="/" replace />} />
          </Routes>
        </main>
        <Toaster position="top-right" />
        
        {/* Footer */}
        <footer className="border-t mt-16">
          <div className="max-w-7xl mx-auto px-4 sm:px-6 lg:px-8 py-8">
            <div className="grid grid-cols-1 md:grid-cols-3 gap-8">
              <div>
                <h3 className="mb-3">About WikiSourceVerifier</h3>
                <p className="text-sm text-gray-600">
                  A community-driven platform for verifying Wikipedia references and maintaining
                  source quality standards.
                </p>
              </div>
              <div>
                <h3 className="mb-3">Quick Links</h3>
                <ul className="space-y-2 text-sm">
                  <li>
                    <a href="/directory" className="text-gray-600 hover:text-gray-900">
                      Browse Directory
                    </a>
                  </li>
                  <li>
                    <a href="/submit" className="text-gray-600 hover:text-gray-900">
                      Submit Reference
                    </a>
                  </li>
                  <li>
                    <a href="/auth" className="text-gray-600 hover:text-gray-900">
                      Login / Register
                    </a>
                  </li>
                </ul>
=======
    <TooltipProvider>
      <Router>
        <div className="min-h-screen bg-white">
          <Navigation />
          <main>
            <Routes>
              <Route path="/" element={<LandingPage />} />
              <Route path="/auth" element={<AuthPage />} />
              <Route path="/submit" element={<SubmissionForm />} />
              <Route path="/admin" element={<AdminDashboard />} />
              <Route path="/directory" element={<PublicDirectory />} />
              <Route path="/profile" element={<UserProfile />} />
              <Route path="*" element={<Navigate to="/" replace />} />
            </Routes>
          </main>
          <Toaster position="top-right" />

          {/* Footer */}
          <footer className="border-t mt-16">
            <div className="max-w-7xl mx-auto px-4 sm:px-6 lg:px-8 py-8">
              <div className="grid grid-cols-1 md:grid-cols-3 gap-8">
                <div>
                  <h3 className="mb-3">About WikiSourceVerifier</h3>
                  <p className="text-sm text-gray-600">
                    A community-driven platform for verifying Wikipedia
                    references and maintaining source quality standards.
                  </p>
                </div>
                <div>
                  <h3 className="mb-3">Quick Links</h3>
                  <ul className="space-y-2 text-sm">
                    <li>
                      <a
                        href="/directory"
                        className="text-gray-600 hover:text-gray-900"
                      >
                        Browse Directory
                      </a>
                    </li>
                    <li>
                      <a
                        href="/submit"
                        className="text-gray-600 hover:text-gray-900"
                      >
                        Submit Reference
                      </a>
                    </li>
                    <li>
                      <a
                        href="/auth"
                        className="text-gray-600 hover:text-gray-900"
                      >
                        Login / Register
                      </a>
                    </li>
                  </ul>
                </div>
                <div>
                  <h3 className="mb-3">Resources</h3>
                  <ul className="space-y-2 text-sm text-gray-600">
                    <li>Wikipedia Verifiability Guidelines</li>
                    <li>Reliable Sources Policy</li>
                    <li>Community Guidelines</li>
                    <li>API Documentation</li>
                  </ul>
                </div>
>>>>>>> d1766667
              </div>
              <div className="mt-8 pt-8 border-t text-center text-sm text-gray-600">
                <p>
                  © 2025 WikiSourceVerifier. Built for the Wikipedia community.
                </p>
                <p className="mt-2">
                  This is a demonstration platform. For production use, connect
                  to a real backend service.
                </p>
              </div>
            </div>
          </footer>
        </div>
      </Router>
    </TooltipProvider>
    <div className="min-h-screen bg-white">
      <Navigation />

      <main>
        <Routes>
          <Route path="/" element={<LandingPage />} />
          <Route path="/auth" element={<AuthPage />} />
          <Route path="/submit" element={<SubmissionForm />} />
          <Route path="/admin" element={<AdminDashboard />} />
          <Route path="/directory" element={<PublicDirectory />} />
          <Route path="/profile" element={<UserProfile />} />

          {/* Proper 404 handling */}
          <Route path="*" element={<NotFound />} />
        </Routes>
      </main>

      <Toaster position="top-right" />

      {/* Footer */}
      <footer className="border-t mt-16">
        <div className="max-w-7xl mx-auto px-4 py-8">
          <div className="grid grid-cols-1 md:grid-cols-3 gap-8">
            <div>
              <h3 className="mb-3">About WikiSourceVerifier</h3>
              <p className="text-sm text-gray-600">
                A community-driven platform for verifying Wikipedia references.
              </p>
            </div>

            <div>
              <h3 className="mb-3">Quick Links</h3>
              <ul className="space-y-2 text-sm">
                <li><Link to="/directory">Browse Directory</Link></li>
                <li><Link to="/submit">Submit Reference</Link></li>
                <li><Link to="/auth">Login / Register</Link></li>
              </ul>
            </div>

            <div>
              <h3 className="mb-3">Resources</h3>
              <ul className="space-y-2 text-sm text-gray-600">
                <li>Wikipedia Verifiability Guidelines</li>
                <li>Reliable Sources Policy</li>
              </ul>
            </div>
          </div>
        </div>
      </footer>
    </div>
  );
}

export default function App() {
  return (
    <AuthProvider>
      <AppContent />
    </AuthProvider>
  );
}<|MERGE_RESOLUTION|>--- conflicted
+++ resolved
@@ -1,26 +1,29 @@
-import { useEffect } from 'react';
-import { Routes, Route } from 'react-router-dom';
-import { AuthProvider } from './lib/auth-context';
-import { Navigation } from './components/Navigation';
-<<<<<<< HEAD
+import React, { useEffect } from "react";
+import {
+  BrowserRouter as Router,
+  Routes,
+  Route,
+  Link,
+} from "react-router-dom";
 
-import { LandingPage, AuthPage, SubmissionForm, AdminDashboard, PublicDirectory, UserProfile, CountryPage } from './pages';
-import { Toaster } from './components/ui/sonner';
-import { initializeData } from './lib/mock-data';
-import React from 'react';
-=======
+import { AuthProvider } from "./lib/auth-context";
+import { Navigation } from "./components/Navigation";
+import { Toaster } from "./components/ui/sonner";
+import { TooltipProvider } from "./components/ui/tooltip";
+
 import {
   LandingPage,
   AuthPage,
   SubmissionForm,
   AdminDashboard,
   PublicDirectory,
-  UserProfile
-} from './pages';
-import { Toaster } from './components/ui/sonner';
-import { initializeData } from './lib/mock-data';
-import { Link } from 'react-router-dom';
+  UserProfile,
+  CountryPage,
+} from "./pages";
 
+import { initializeData } from "./lib/mock-data";
+
+/* -------------------- 404 Page -------------------- */
 function NotFound() {
   return (
     <div className="text-center mt-20">
@@ -32,69 +35,20 @@
     </div>
   );
 }
->>>>>>> d1766667
 
+/* -------------------- App Content -------------------- */
 function AppContent() {
   useEffect(() => {
     initializeData();
   }, []);
 
   return (
-<<<<<<< HEAD
-    <Router>
-      <div className="min-h-screen bg-white">
-        <Navigation />
-        <main>
-
-          <Routes>
-            <Route path="/" element={<LandingPage />} />
-            <Route path="/auth" element={<AuthPage />} />
-            <Route path="/submit" element={<SubmissionForm />} />
-            <Route path="/admin" element={<AdminDashboard />} />
-            <Route path="/directory" element={<PublicDirectory />} />
-            <Route path="/profile" element={<UserProfile />} />
-            <Route path="/country/:countryCode" element={<CountryPage />} />
-            <Route path="*" element={<Navigate to="/" replace />} />
-          </Routes>
-        </main>
-        <Toaster position="top-right" />
-        
-        {/* Footer */}
-        <footer className="border-t mt-16">
-          <div className="max-w-7xl mx-auto px-4 sm:px-6 lg:px-8 py-8">
-            <div className="grid grid-cols-1 md:grid-cols-3 gap-8">
-              <div>
-                <h3 className="mb-3">About WikiSourceVerifier</h3>
-                <p className="text-sm text-gray-600">
-                  A community-driven platform for verifying Wikipedia references and maintaining
-                  source quality standards.
-                </p>
-              </div>
-              <div>
-                <h3 className="mb-3">Quick Links</h3>
-                <ul className="space-y-2 text-sm">
-                  <li>
-                    <a href="/directory" className="text-gray-600 hover:text-gray-900">
-                      Browse Directory
-                    </a>
-                  </li>
-                  <li>
-                    <a href="/submit" className="text-gray-600 hover:text-gray-900">
-                      Submit Reference
-                    </a>
-                  </li>
-                  <li>
-                    <a href="/auth" className="text-gray-600 hover:text-gray-900">
-                      Login / Register
-                    </a>
-                  </li>
-                </ul>
-=======
     <TooltipProvider>
       <Router>
-        <div className="min-h-screen bg-white">
+        <div className="min-h-screen bg-white flex flex-col">
           <Navigation />
-          <main>
+
+          <main className="flex-1">
             <Routes>
               <Route path="/" element={<LandingPage />} />
               <Route path="/auth" element={<AuthPage />} />
@@ -102,14 +56,21 @@
               <Route path="/admin" element={<AdminDashboard />} />
               <Route path="/directory" element={<PublicDirectory />} />
               <Route path="/profile" element={<UserProfile />} />
-              <Route path="*" element={<Navigate to="/" replace />} />
+              <Route
+                path="/country/:countryCode"
+                element={<CountryPage />}
+              />
+
+              {/* 404 */}
+              <Route path="*" element={<NotFound />} />
             </Routes>
           </main>
+
           <Toaster position="top-right" />
 
           {/* Footer */}
           <footer className="border-t mt-16">
-            <div className="max-w-7xl mx-auto px-4 sm:px-6 lg:px-8 py-8">
+            <div className="max-w-7xl mx-auto px-4 py-8">
               <div className="grid grid-cols-1 md:grid-cols-3 gap-8">
                 <div>
                   <h3 className="mb-3">About WikiSourceVerifier</h3>
@@ -118,113 +79,50 @@
                     references and maintaining source quality standards.
                   </p>
                 </div>
+
                 <div>
                   <h3 className="mb-3">Quick Links</h3>
                   <ul className="space-y-2 text-sm">
                     <li>
-                      <a
-                        href="/directory"
-                        className="text-gray-600 hover:text-gray-900"
-                      >
+                      <Link to="/directory" className="hover:underline">
                         Browse Directory
-                      </a>
+                      </Link>
                     </li>
                     <li>
-                      <a
-                        href="/submit"
-                        className="text-gray-600 hover:text-gray-900"
-                      >
+                      <Link to="/submit" className="hover:underline">
                         Submit Reference
-                      </a>
+                      </Link>
                     </li>
                     <li>
-                      <a
-                        href="/auth"
-                        className="text-gray-600 hover:text-gray-900"
-                      >
+                      <Link to="/auth" className="hover:underline">
                         Login / Register
-                      </a>
+                      </Link>
                     </li>
                   </ul>
                 </div>
+
                 <div>
                   <h3 className="mb-3">Resources</h3>
                   <ul className="space-y-2 text-sm text-gray-600">
                     <li>Wikipedia Verifiability Guidelines</li>
                     <li>Reliable Sources Policy</li>
                     <li>Community Guidelines</li>
-                    <li>API Documentation</li>
                   </ul>
                 </div>
->>>>>>> d1766667
               </div>
+
               <div className="mt-8 pt-8 border-t text-center text-sm text-gray-600">
-                <p>
-                  © 2025 WikiSourceVerifier. Built for the Wikipedia community.
-                </p>
-                <p className="mt-2">
-                  This is a demonstration platform. For production use, connect
-                  to a real backend service.
-                </p>
+                © 2025 WikiSourceVerifier. Built for the Wikipedia community.
               </div>
             </div>
           </footer>
         </div>
       </Router>
     </TooltipProvider>
-    <div className="min-h-screen bg-white">
-      <Navigation />
-
-      <main>
-        <Routes>
-          <Route path="/" element={<LandingPage />} />
-          <Route path="/auth" element={<AuthPage />} />
-          <Route path="/submit" element={<SubmissionForm />} />
-          <Route path="/admin" element={<AdminDashboard />} />
-          <Route path="/directory" element={<PublicDirectory />} />
-          <Route path="/profile" element={<UserProfile />} />
-
-          {/* Proper 404 handling */}
-          <Route path="*" element={<NotFound />} />
-        </Routes>
-      </main>
-
-      <Toaster position="top-right" />
-
-      {/* Footer */}
-      <footer className="border-t mt-16">
-        <div className="max-w-7xl mx-auto px-4 py-8">
-          <div className="grid grid-cols-1 md:grid-cols-3 gap-8">
-            <div>
-              <h3 className="mb-3">About WikiSourceVerifier</h3>
-              <p className="text-sm text-gray-600">
-                A community-driven platform for verifying Wikipedia references.
-              </p>
-            </div>
-
-            <div>
-              <h3 className="mb-3">Quick Links</h3>
-              <ul className="space-y-2 text-sm">
-                <li><Link to="/directory">Browse Directory</Link></li>
-                <li><Link to="/submit">Submit Reference</Link></li>
-                <li><Link to="/auth">Login / Register</Link></li>
-              </ul>
-            </div>
-
-            <div>
-              <h3 className="mb-3">Resources</h3>
-              <ul className="space-y-2 text-sm text-gray-600">
-                <li>Wikipedia Verifiability Guidelines</li>
-                <li>Reliable Sources Policy</li>
-              </ul>
-            </div>
-          </div>
-        </div>
-      </footer>
-    </div>
   );
 }
 
+/* -------------------- App Root -------------------- */
 export default function App() {
   return (
     <AuthProvider>
