--- conflicted
+++ resolved
@@ -1,10 +1,5 @@
-<<<<<<< HEAD
 import React, { useEffect } from 'react';
 import { BrowserRouter as Router, Routes, Route, Link, Navigate } from 'react-router-dom';
-=======
-import { useEffect } from 'react';
-import { Routes, Route, Link } from 'react-router-dom';
->>>>>>> df21698c
 import { AuthProvider } from './lib/auth-context';
 import { Navigation } from './components/Navigation';
 import {
@@ -16,14 +11,9 @@
   UserProfile
 } from './pages';
 import { Toaster } from './components/ui/sonner';
-<<<<<<< HEAD
 import NotificationSystem from './components/NotificationSystem';
 import { initializeData } from './lib/mock-data';
 import { TooltipProvider } from './components/ui/tooltip'; // only if needed
-=======
-import { TooltipProvider } from './components/ui/tooltip';
-import { initializeData } from './lib/mock-data';
->>>>>>> df21698c
 
 function NotFound() {
   return (
@@ -55,21 +45,15 @@
               <Route path="/admin" element={<AdminDashboard />} />
               <Route path="/directory" element={<PublicDirectory />} />
               <Route path="/profile" element={<UserProfile />} />
-<<<<<<< HEAD
 
               {/* Proper 404 handling */}
-=======
->>>>>>> df21698c
               <Route path="*" element={<NotFound />} />
             </Routes>
           </main>
 
-<<<<<<< HEAD
           {/* Real-time Notification System */}
           <NotificationSystem />
 
-=======
->>>>>>> df21698c
           <Toaster position="top-right" />
 
           {/* Footer */}
@@ -86,36 +70,9 @@
                 <div>
                   <h3 className="mb-3">Quick Links</h3>
                   <ul className="space-y-2 text-sm">
-<<<<<<< HEAD
                     <li><Link to="/directory">Browse Directory</Link></li>
                     <li><Link to="/submit">Submit Reference</Link></li>
                     <li><Link to="/auth">Login / Register</Link></li>
-=======
-                    <li>
-                      <Link
-                        to="/directory"
-                        className="text-gray-600 hover:text-gray-900"
-                      >
-                        Browse Directory
-                      </Link>
-                    </li>
-                    <li>
-                      <Link
-                        to="/submit"
-                        className="text-gray-600 hover:text-gray-900"
-                      >
-                        Submit Reference
-                      </Link>
-                    </li>
-                    <li>
-                      <Link
-                        to="/auth"
-                        className="text-gray-600 hover:text-gray-900"
-                      >
-                        Login / Register
-                      </Link>
-                    </li>
->>>>>>> df21698c
                   </ul>
                 </div>
 
