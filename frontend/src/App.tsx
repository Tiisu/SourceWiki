--- conflicted
+++ resolved
@@ -32,7 +32,6 @@
   }, []);
 
   return (
-<<<<<<< HEAD
     <Router>
       <div className="min-h-screen bg-white">
         <Navigation />
@@ -79,75 +78,6 @@
                     </a>
                   </li>
                 </ul>
-=======
-    <TooltipProvider>
-        <div className="min-h-screen bg-white">
-          <Navigation />
-
-          <main>
-            <Routes>
-              <Route path="/" element={<LandingPage />} />
-              <Route path="/auth" element={<AuthPage />} />
-              <Route path="/submit" element={<SubmissionForm />} />
-              <Route path="/admin" element={<AdminDashboard />} />
-              <Route path="/directory" element={<PublicDirectory />} />
-              <Route path="/profile" element={<UserProfile />} />
-              <Route path="*" element={<NotFound />} />
-            </Routes>
-          </main>
-
-          <Toaster position="top-right" />
-
-          {/* Footer */}
-          <footer className="border-t mt-16">
-            <div className="max-w-7xl mx-auto px-4 sm:px-6 lg:px-8 py-8">
-              <div className="grid grid-cols-1 md:grid-cols-3 gap-8">
-                <div>
-                  <h3 className="mb-3">About WikiSourceVerifier</h3>
-                  <p className="text-sm text-gray-600">
-                    A community-driven platform for verifying Wikipedia
-                    references and maintaining source quality standards.
-                  </p>
-                </div>
-                <div>
-                  <h3 className="mb-3">Quick Links</h3>
-                  <ul className="space-y-2 text-sm">
-                    <li>
-                      <Link
-                        to="/directory"
-                        className="text-gray-600 hover:text-gray-900"
-                      >
-                        Browse Directory
-                      </Link>
-                    </li>
-                    <li>
-                      <Link
-                        to="/submit"
-                        className="text-gray-600 hover:text-gray-900"
-                      >
-                        Submit Reference
-                      </Link>
-                    </li>
-                    <li>
-                      <Link
-                        to="/auth"
-                        className="text-gray-600 hover:text-gray-900"
-                      >
-                        Login / Register
-                      </Link>
-                    </li>
-                  </ul>
-                </div>
-                <div>
-                  <h3 className="mb-3">Resources</h3>
-                  <ul className="space-y-2 text-sm text-gray-600">
-                    <li>Wikipedia Verifiability Guidelines</li>
-                    <li>Reliable Sources Policy</li>
-                    <li>Community Guidelines</li>
-                    <li>API Documentation</li>
-                  </ul>
-                </div>
->>>>>>> df21698c
               </div>
               <div className="mt-8 pt-8 border-t text-center text-sm text-gray-600">
                 <p>
