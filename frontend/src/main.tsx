--- conflicted
+++ resolved
@@ -1,4 +1,3 @@
-<<<<<<< HEAD
 
 
   import { createRoot } from "react-dom/client";
@@ -12,12 +11,10 @@
     wb.register();
   }
 
-=======
 import { createRoot } from "react-dom/client";
 import { BrowserRouter } from "react-router-dom";
 import App from "./App.tsx";
 import "./index.css";
->>>>>>> 85e34065
 
 createRoot(document.getElementById("root")!).render(
   <BrowserRouter>
