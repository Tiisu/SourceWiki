
<<<<<<< HEAD
  import { createRoot } from "react-dom/client";
  import App from "./App.tsx";
  import "./index.css";
  import { Workbox } from "workbox-window";

  if ("serviceWorker" in navigator) {
    const wb = new Workbox("/sw.js");
    wb.register();
  }
=======
 import { createRoot } from "react-dom/client";
import { BrowserRouter } from "react-router-dom";
import App from "./App";
import "./index.css";

createRoot(document.getElementById("root")!).render(
  <BrowserRouter>
    <App />
  </BrowserRouter>
);
>>>>>>> e9c72632

  <|MERGE_RESOLUTION|>--- conflicted
+++ resolved
@@ -1,5 +1,5 @@
 
-<<<<<<< HEAD
+
   import { createRoot } from "react-dom/client";
   import App from "./App.tsx";
   import "./index.css";
@@ -9,17 +9,13 @@
     const wb = new Workbox("/sw.js");
     wb.register();
   }
-=======
- import { createRoot } from "react-dom/client";
-import { BrowserRouter } from "react-router-dom";
-import App from "./App";
-import "./index.css";
+
 
 createRoot(document.getElementById("root")!).render(
   <BrowserRouter>
     <App />
   </BrowserRouter>
 );
->>>>>>> e9c72632
+
 
   