import { useState, useEffect, useMemo } from "react";
import { Input } from "../components/ui/input";
import { Button } from "../components/ui/button";
import {
  Card,
  CardContent,
  CardDescription,
  CardHeader,
  CardTitle,
} from "../components/ui/card";
import { Badge } from "../components/ui/badge";
import {
  Select,
  SelectContent,
  SelectItem,
  SelectTrigger,
  SelectValue,
} from "../components/ui/select";
import {
  Table,
  TableBody,
  TableCell,
  TableHead,
  TableHeader,
  TableRow,
} from "../components/ui/table";
import {
  COUNTRIES,
  getCategoryIcon,
  getCategoryColor,
  getCountryFlag,
  getCountryName,
  getReliabilityColor,
} from "../lib/mock-data";
import { submissionApi } from "../lib/api";
import { toast } from "sonner";
import {
  Breadcrumb,
  BreadcrumbItem,
  BreadcrumbLink,
  BreadcrumbList,
  BreadcrumbPage,
  BreadcrumbSeparator,
} from "../components/ui/breadcrumb";
import {
  Pagination,
  PaginationContent,
  PaginationItem,
  PaginationLink,
  PaginationNext,
  PaginationPrevious,
} from "../components/ui/pagination";

interface Submission {
  id: string;
  url: string;
  title: string;
  publisher: string;
  country: string;
  category: string;
  status: string;
  submitter?: any;
  verifier?: any;
  wikipediaArticle?: string;
  verifierNotes?: string;
  verifiedAt?: string;
  verifiedDate?: string;
  fileType?: string;
  fileName?: string;
  mediaType?: string;
  reliability?: string;
  createdAt: string;
  updatedAt: string;
}
<<<<<<< HEAD
import { Search, Filter, ExternalLink, Calendar, Globe, BookOpen } from 'lucide-react';
import React from 'react';
=======
import {
  Search,
  Filter,
  ExternalLink,
  Calendar,
  Globe,
  BookOpen,
} from "lucide-react";
import {
  Tooltip,
  TooltipContent,
  TooltipTrigger,
} from "../components/ui/tooltip";
>>>>>>> d1766667

export const PublicDirectory: React.FC = () => {
  const [submissions, setSubmissions] = useState<Submission[]>([]);
  const [searchQuery, setSearchQuery] = useState("");
  const [filterCountry, setFilterCountry] = useState<string>("all");
  const [filterCategory, setFilterCategory] = useState<string>("all");
  const [filterStatus, setFilterStatus] = useState<string>("approved");
  const [filterReliability, setFilterReliability] = useState<string>("all");
  const [filterMediaType, setFilterMediaType] = useState<string>("all");
  const [sortBy, setSortBy] = useState<string>("date-desc");
  const [viewMode, setViewMode] = useState<"grid" | "table">("grid");
  const [loading, setLoading] = useState(false);
  const [page, setPage] = useState(1);
  const [totalPages, setTotalPages] = useState(1);

  useEffect(() => {
    loadSubmissions();
  }, [filterCountry, filterCategory, filterStatus, searchQuery, page]);

  useEffect(() => {
    setPage(1);
  }, [
    filterCountry,
    filterCategory,
    filterReliability,
    filterMediaType,
    searchQuery,
    sortBy,
  ]);

  const loadSubmissions = async () => {
    setLoading(true);
    try {
      const response = await submissionApi.getAll({
        country: filterCountry !== "all" ? filterCountry : undefined,
        category: filterCategory !== "all" ? filterCategory : undefined,
        status: filterStatus !== "all" ? filterStatus : undefined,
        search: searchQuery || undefined,
        page,
        limit: 20,
      });

      if (response.success) {
        setSubmissions(response.submissions);
        setTotalPages(response.pages);
      }
    } catch (error) {
      toast.error("Failed to load submissions");
    } finally {
      setLoading(false);
    }
  };

  const filteredAndSortedSubmissions = useMemo(() => {
    let filtered = [...submissions];

    // Search filter
    if (searchQuery) {
      const query = searchQuery.toLowerCase();
      filtered = filtered.filter(
        (s) =>
          s.title.toLowerCase().includes(query) ||
          s.publisher.toLowerCase().includes(query) ||
          s.url.toLowerCase().includes(query)
      );
    }

    // Country filter
    if (filterCountry !== "all") {
      filtered = filtered.filter((s) => s.country === filterCountry);
    }

    // Category filter
    if (filterCategory !== "all") {
      filtered = filtered.filter((s) => s.category === filterCategory);
    }

    // Status filter (already applied in API call, but keep for client-side filtering)
    if (filterStatus !== "all") {
      filtered = filtered.filter((s) => s.status === filterStatus);
    }

    // Media type filter
    if (filterMediaType !== "all") {
      filtered = filtered.filter((s) => s.mediaType === filterMediaType);
    }

    // Sorting
    filtered.sort((a, b) => {
      switch (sortBy) {
        case "date-desc":
          return (b.verifiedDate || "").localeCompare(a.verifiedDate || "");
        case "date-asc":
          return (a.verifiedDate || "").localeCompare(b.verifiedDate || "");
        case "title-asc":
          return a.title.localeCompare(b.title);
        case "title-desc":
          return b.title.localeCompare(a.title);
        default:
          return 0;
      }
    });

    return filtered;
  }, [
    submissions,
    searchQuery,
    filterCountry,
    filterCategory,
    filterReliability,
    filterMediaType,
    sortBy,
  ]);

  const stats = useMemo(() => {
    const total = filteredAndSortedSubmissions.length;
    const credible = filteredAndSortedSubmissions.filter(
      (s) => s.reliability === "credible"
    ).length;
    const countries = new Set(
      filteredAndSortedSubmissions.map((s) => s.country)
    ).size;
    const primary = filteredAndSortedSubmissions.filter(
      (s) => s.category === "primary"
    ).length;

    return { total, credible, countries, primary };
  }, [filteredAndSortedSubmissions]);

  return (
    <div className="max-w-7xl mx-auto px-4 py-12">
      <div className="mb-6 overflow-x-auto whitespace-nowrap">
        <Breadcrumb>
          <BreadcrumbList>
            <BreadcrumbItem>
              <BreadcrumbLink
                onClick={() => {
                  setFilterCountry("all");
                  setFilterCategory("all");
                  setFilterReliability("all");
                  setFilterMediaType("all");
                  setSearchQuery("");
                  setPage(1);
                }}
                className="cursor-pointer"
              >
                Home
              </BreadcrumbLink>
            </BreadcrumbItem>

            <BreadcrumbSeparator />

            <BreadcrumbItem>
              <BreadcrumbPage>Directory</BreadcrumbPage>
            </BreadcrumbItem>

            {filterCountry !== "all" && (
              <>
                <BreadcrumbSeparator />
                <BreadcrumbItem>
                  <BreadcrumbPage>
                    {getCountryName(filterCountry)}
                  </BreadcrumbPage>
                </BreadcrumbItem>
              </>
            )}

            {filterCategory !== "all" && (
              <>
                <BreadcrumbSeparator />
                <BreadcrumbItem>
                  <BreadcrumbPage className="capitalize">
                    {filterCategory}
                  </BreadcrumbPage>
                </BreadcrumbItem>
              </>
            )}
          </BreadcrumbList>
        </Breadcrumb>
      </div>

      <div className="mb-8">
        <h1 className="mb-2">Verified Reference Directory</h1>
        <p className="text-gray-600">
          Browse and search community-verified sources for Wikipedia articles
        </p>
      </div>

      {/* Stats */}
      <div className="grid grid-cols-2 md:grid-cols-4 gap-4 mb-8">
        <Card>
          <CardHeader className="pb-3">
            <CardTitle className="text-sm text-gray-600">
              Total Sources
            </CardTitle>
          </CardHeader>
          <CardContent>
            <div className="text-2xl">{stats.total}</div>
          </CardContent>
        </Card>

        <Card>
          <CardHeader className="pb-3">
            <CardTitle className="text-sm text-gray-600">Credible</CardTitle>
          </CardHeader>
          <CardContent>
            <div className="text-2xl text-green-600">{stats.credible}</div>
          </CardContent>
        </Card>

        <Card>
          <CardHeader className="pb-3">
            <CardTitle className="text-sm text-gray-600">Countries</CardTitle>
          </CardHeader>
          <CardContent>
            <div className="text-2xl text-blue-600">{stats.countries}</div>
          </CardContent>
        </Card>

        <Card>
          <CardHeader className="pb-3">
            <CardTitle className="text-sm text-gray-600">
              Primary Sources
            </CardTitle>
          </CardHeader>
          <CardContent>
            <div className="text-2xl text-purple-600">{stats.primary}</div>
          </CardContent>
        </Card>
      </div>

      {/* Search and Filters */}
      <Card className="mb-6">
        <CardHeader>
          <CardTitle className="flex items-center space-x-2">
            <Filter className="h-5 w-5" />
            <span>Search & Filter</span>
          </CardTitle>
        </CardHeader>
        <CardContent className="space-y-4">
          {/* Search */}
          <div className="relative">
            <Search className="absolute left-3 top-1/2 transform -translate-y-1/2 h-4 w-4 text-gray-400" />
            <Input
              type="text"
              placeholder="Search by title, publisher, or URL..."
              value={searchQuery}
              onChange={(e) => setSearchQuery(e.target.value)}
              className="pl-10"
            />
          </div>

          {/* Filters */}
          <div className="grid grid-cols-1 md:grid-cols-2 lg:grid-cols-5 gap-4">
            <Select value={filterCountry} onValueChange={setFilterCountry}>
              <SelectTrigger>
                <SelectValue placeholder="All Countries" />
              </SelectTrigger>
              <SelectContent>
                <SelectItem value="all">All Countries</SelectItem>
                {COUNTRIES.map((country) => (
                  <SelectItem key={country.code} value={country.code}>
                    {country.flag} {country.name}
                  </SelectItem>
                ))}
              </SelectContent>
            </Select>

            <Select value={filterCategory} onValueChange={setFilterCategory}>
              <SelectTrigger>
                <SelectValue placeholder="All Categories" />
              </SelectTrigger>
              <SelectContent>
                <SelectItem value="all">All Categories</SelectItem>
                <SelectItem value="primary">📗 Primary</SelectItem>
                <SelectItem value="secondary">📘 Secondary</SelectItem>
                <SelectItem value="unreliable">🚫 Unreliable</SelectItem>
              </SelectContent>
            </Select>

            <Select
              value={filterReliability}
              onValueChange={setFilterReliability}
            >
              <SelectTrigger>
                <SelectValue placeholder="All Reliability" />
              </SelectTrigger>
              <SelectContent>
                <SelectItem value="all">All Reliability</SelectItem>
                <SelectItem value="credible">✅ Credible</SelectItem>
                <SelectItem value="unreliable">❌ Unreliable</SelectItem>
              </SelectContent>
            </Select>

            <Select value={filterMediaType} onValueChange={setFilterMediaType}>
              <SelectTrigger>
                <SelectValue placeholder="All Media Types" />
              </SelectTrigger>
              <SelectContent>
                <SelectItem value="all">All Media Types</SelectItem>
                <SelectItem value="url">🔗 URL</SelectItem>
                <SelectItem value="pdf">📄 PDF</SelectItem>
              </SelectContent>
            </Select>

            <Select value={sortBy} onValueChange={setSortBy}>
              <SelectTrigger>
                <SelectValue placeholder="Sort By" />
              </SelectTrigger>
              <SelectContent>
                <SelectItem value="date-desc">Newest First</SelectItem>
                <SelectItem value="date-asc">Oldest First</SelectItem>
                <SelectItem value="title-asc">Title A-Z</SelectItem>
                <SelectItem value="title-desc">Title Z-A</SelectItem>
              </SelectContent>
            </Select>
          </div>

          {/* View Toggle */}
          <div className="flex items-center justify-between">
            <div className="text-sm text-gray-600">
              Showing {filteredAndSortedSubmissions.length} of{" "}
              {submissions.length} sources
            </div>
            <div className="flex space-x-2">
              <Button
                variant={viewMode === "grid" ? "default" : "outline"}
                size="sm"
                onClick={() => setViewMode("grid")}
              >
                Grid
              </Button>
              <Button
                variant={viewMode === "table" ? "default" : "outline"}
                size="sm"
                onClick={() => setViewMode("table")}
              >
                Table
              </Button>
            </div>
          </div>
        </CardContent>
      </Card>

      {/* Results */}
      {filteredAndSortedSubmissions.length === 0 ? (
        <Card>
          <CardContent className="flex flex-col items-center justify-center py-12">
            <Search className="h-12 w-12 text-gray-400 mb-4" />
            <p className="text-lg mb-2">No sources found</p>
            <p className="text-gray-500">
              Try adjusting your search or filters
            </p>
          </CardContent>
        </Card>
      ) : viewMode === "grid" ? (
        <div className="grid grid-cols-1 md:grid-cols-2 lg:grid-cols-3 gap-6">
          {filteredAndSortedSubmissions.map((submission) => (
            <Card
              key={submission.id}
              className="hover:shadow-lg transition-shadow"
            >
              <CardHeader>
                <div className="flex items-start justify-between mb-2">
                  <span className="text-3xl">
                    {getCategoryIcon(submission.category)}
                  </span>
                  <Tooltip>
                    <TooltipTrigger asChild>
                      <Badge
                        variant="outline"
                        className={getReliabilityColor(submission.reliability)}
                      >
                        {submission.reliability === "credible" ? "✅" : "❌"}
                      </Badge>
                    </TooltipTrigger>
                    <TooltipContent>
                      <p className="max-w-xs text-sm">
                        {submission.reliability === "credible"
                          ? "Verified as a reliable source according to Wikipedia guidelines."
                          : "Reviewed and marked as unreliable by verifiers."}
                      </p>
                    </TooltipContent>
                  </Tooltip>
                </div>
                <CardTitle className="text-lg line-clamp-2">
                  {submission.title}
                </CardTitle>
                <CardDescription>{submission.publisher}</CardDescription>
              </CardHeader>
              <CardContent className="space-y-3">
                <div className="flex flex-wrap gap-2">
                  <Tooltip>
                    <TooltipTrigger asChild>
                      <Badge
                        variant="outline"
                        className={getCategoryColor(submission.category)}
                      >
                        {submission.category}
                      </Badge>
                    </TooltipTrigger>
                    <TooltipContent>
                      <p className="max-w-xs text-sm">
                        {submission.category === "primary" &&
                          "Primary sources are original materials such as official documents."}
                        {submission.category === "secondary" &&
                          "Secondary sources analyze or interpret primary sources."}
                        {submission.category === "unreliable" &&
                          "Does not meet Wikipedia reliability standards."}
                      </p>
                    </TooltipContent>
                  </Tooltip>

                  <Tooltip>
                    <TooltipTrigger asChild>
                      <Badge variant="outline">
                        {getCountryFlag(submission.country)}{" "}
                        {submission.country}
                      </Badge>
                    </TooltipTrigger>
                    <TooltipContent>
                      <p className="text-sm">
                        Source published in {getCountryName(submission.country)}
                      </p>
                    </TooltipContent>
                  </Tooltip>

                  <Badge variant="outline">
                    {submission.mediaType === "pdf" ? "📄" : "🔗"}
                  </Badge>
                </div>

                <Tooltip>
                  <TooltipTrigger asChild>
                    <Button
                      variant="ghost"
                      size="sm"
                      onClick={() => window.open(submission.url, "_blank")}
                      aria-label="Open source"
                    >
                      <ExternalLink className="h-4 w-4" />
                    </Button>
                  </TooltipTrigger>
                  <TooltipContent>
                    <p className="text-sm">Open original source</p>
                  </TooltipContent>
                </Tooltip>

                {submission.wikipediaArticle && (
                  <a
                    href={submission.wikipediaArticle}
                    target="_blank"
                    rel="noopener noreferrer"
                    className="flex items-center space-x-2 text-sm text-gray-600 hover:underline"
                  >
                    <BookOpen className="h-3 w-3" />
                    <span className="truncate">Wikipedia Article</span>
                  </a>
                )}

                <div className="flex items-center space-x-2 text-xs text-gray-500 pt-2 border-t">
                  <Calendar className="h-3 w-3" />
                  <span>Verified {submission.verifiedDate}</span>
                </div>

                {submission.verifierNotes && (
                  <div className="bg-gray-50 p-2 rounded text-xs">
                    <p className="line-clamp-2">{submission.verifierNotes}</p>
                  </div>
                )}
              </CardContent>
            </Card>
          ))}
        </div>
      ) : (
        <Card>
          <CardContent className="p-0">
            <div className="overflow-x-auto">
              <Table>
                <TableHeader>
                  <TableRow>
                    <TableHead>Title</TableHead>
                    <TableHead>Publisher</TableHead>
                    <TableHead>Country</TableHead>
                    <TableHead>Category</TableHead>
                    <TableHead>Reliability</TableHead>
                    <TableHead>Verified</TableHead>
                    <TableHead>Actions</TableHead>
                  </TableRow>
                </TableHeader>
                <TableBody>
                  {filteredAndSortedSubmissions.map((submission) => (
                    <TableRow key={submission.id}>
                      <TableCell>
                        <div className="max-w-xs">
                          <div className="flex items-center space-x-2">
                            <span>{getCategoryIcon(submission.category)}</span>
                            <span className="truncate">{submission.title}</span>
                          </div>
                        </div>
                      </TableCell>
                      <TableCell>{submission.publisher}</TableCell>
                      <TableCell>
                        <Badge variant="outline">
                          {getCountryFlag(submission.country)}{" "}
                          {submission.country}
                        </Badge>
                      </TableCell>
                      <TableCell>
                        <Badge
                          variant="outline"
                          className={getCategoryColor(submission.category)}
                        >
                          {submission.category}
                        </Badge>
                      </TableCell>
                      <TableCell>
                        <Badge
                          variant="outline"
                          className={getReliabilityColor(
                            submission.reliability
                          )}
                        >
                          {submission.reliability === "credible"
                            ? "✅ Credible"
                            : "❌ Unreliable"}
                        </Badge>
                      </TableCell>
                      <TableCell className="whitespace-nowrap text-sm">
                        {submission.verifiedDate}
                      </TableCell>
                      <TableCell>
                        <Button
                          variant="ghost"
                          size="sm"
                          onClick={() => window.open(submission.url, "_blank")}
                        >
                          <ExternalLink className="h-4 w-4" />
                        </Button>
                      </TableCell>
                    </TableRow>
                  ))}
                </TableBody>
              </Table>
            </div>
          </CardContent>
        </Card>
      )}
      {/* Pagination */}
      {totalPages > 1 && (
        <div className="mt-12 flex flex-col items-center gap-4">
          <p className="text-sm text-gray-500">
            Page {page} of {totalPages}
          </p>

          <Pagination>
            <PaginationContent>
              {/* Previous */}
              <PaginationItem>
                <PaginationPrevious
                  onClick={() => setPage((p) => Math.max(1, p - 1))}
                  className={page === 1 ? "pointer-events-none opacity-50" : ""}
                />
              </PaginationItem>

              {/* Page Numbers */}
              {Array.from({ length: totalPages }).map((_, index) => {
                const pageNumber = index + 1;

                if (
                  pageNumber === 1 ||
                  pageNumber === totalPages ||
                  Math.abs(pageNumber - page) <= 1
                ) {
                  return (
                    <PaginationItem key={pageNumber}>
                      <PaginationLink
                        isActive={page === pageNumber}
                        onClick={() => setPage(pageNumber)}
                      >
                        {pageNumber}
                      </PaginationLink>
                    </PaginationItem>
                  );
                }

                return null;
              })}

              {/* Next */}
              <PaginationItem>
                <PaginationNext
                  onClick={() => setPage((p) => Math.min(totalPages, p + 1))}
                  className={
                    page === totalPages ? "pointer-events-none opacity-50" : ""
                  }
                />
              </PaginationItem>
            </PaginationContent>
          </Pagination>
        </div>
      )}
    </div>
  );
};<|MERGE_RESOLUTION|>--- conflicted
+++ resolved
@@ -72,10 +72,8 @@
   createdAt: string;
   updatedAt: string;
 }
-<<<<<<< HEAD
 import { Search, Filter, ExternalLink, Calendar, Globe, BookOpen } from 'lucide-react';
 import React from 'react';
-=======
 import {
   Search,
   Filter,
@@ -89,7 +87,6 @@
   TooltipContent,
   TooltipTrigger,
 } from "../components/ui/tooltip";
->>>>>>> d1766667
 
 export const PublicDirectory: React.FC = () => {
   const [submissions, setSubmissions] = useState<Submission[]>([]);
