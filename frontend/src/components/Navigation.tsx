--- conflicted
+++ resolved
@@ -18,17 +18,14 @@
   DropdownMenuLabel,
   DropdownMenuSeparator,
   DropdownMenuTrigger,
-<<<<<<< HEAD
 } from "./ui/dropdown-menu";
 import { Badge } from "./ui/badge";
 import { Menu } from "lucide-react";
 import { Sheet, SheetContent, SheetTrigger } from "./ui/sheet";
-=======
 } from './ui/dropdown-menu';
 import { Badge } from './ui/badge';
 import { CountryNavigation } from './CountryNavigation';
 import React from 'react';
->>>>>>> 45b0170e
 
 export const Navigation: React.FC = () => {
   const { user, logout } = useAuth();
@@ -38,7 +35,6 @@
   const isActive = (path: string) => location.pathname === path;
 
   return (
-<<<<<<< HEAD
     <nav className="border-b bg-white">
       <div className="max-w-7xl mx-auto px-4 sm:px-6 lg:px-8">
         <div className="flex justify-between h-16">
@@ -61,7 +57,6 @@
                 variant={isActive("/directory") ? "default" : "ghost"}
                 onClick={() => navigate("/directory")}
                 className="flex items-center space-x-2"
-=======
     <>
       <nav className="border-b bg-white">
         <div className="max-w-7xl mx-auto px-4 sm:px-6 lg:px-8">
@@ -70,7 +65,6 @@
               <Link
                 to="/"
                 className="flex items-center space-x-2 hover:opacity-80 transition-opacity"
->>>>>>> 45b0170e
               >
                 <BookOpen className="h-8 w-8" />
                 <div className="flex flex-col items-start">
@@ -79,7 +73,6 @@
                 </div>
               </Link>
 
-<<<<<<< HEAD
               {user && (
                 <>
                   <Button
@@ -95,7 +88,6 @@
                     <Button
                       variant={isActive("/admin") ? "default" : "ghost"}
                       onClick={() => navigate("/admin")}
-=======
               <div className="hidden md:flex items-center space-x-1">
                 <Button
                   variant={isActive('/directory') ? 'default' : 'ghost'}
@@ -111,7 +103,6 @@
                     <Button
                       variant={isActive('/submit') ? 'default' : 'ghost'}
                       onClick={() => navigate('/submit')}
->>>>>>> 45b0170e
                       className="flex items-center space-x-2"
                     >
                       <Upload className="h-4 w-4" />
@@ -133,7 +124,6 @@
               </div>
             </div>
 
-<<<<<<< HEAD
           {/* Mobile Menu */}
           <div className="md:hidden flex items-center space-x-4">
             <Sheet>
@@ -235,7 +225,6 @@
         </div>
       </div>
     </nav>
-=======
             <div className="flex items-center space-x-4">
               {user ? (
                 <DropdownMenu>
@@ -321,6 +310,5 @@
       {/* Country Navigation */}
       <CountryNavigation />
     </>
->>>>>>> 45b0170e
   );
 };