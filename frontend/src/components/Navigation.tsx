<<<<<<< HEAD

import { Link, useLocation, useNavigate } from 'react-router-dom';
import { BookOpen, Search, Upload, User, LogOut, Award, Shield, LogIn } from 'lucide-react';
import { Button } from './ui/button';
import { useAuth } from '../lib/auth-context';
import NotificationSystem from './NotificationSystem';
=======
import { Link, useLocation, useNavigate } from "react-router-dom";
import {
  BookOpen,
  Search,
  Upload,
  User,
  LogOut,
  Award,
  Shield,
  LogIn,
} from "lucide-react";
import { Button } from "./ui/button";
import { useState } from "react";
import { useAuth } from "../lib/auth-context";
>>>>>>> e9c72632
import {
  DropdownMenu,
  DropdownMenuContent,
  DropdownMenuItem,
  DropdownMenuLabel,
  DropdownMenuSeparator,
  DropdownMenuTrigger,
<<<<<<< HEAD
} from './ui/dropdown-menu';
import { Badge } from './ui/badge';
import React from 'react';
=======
} from "./ui/dropdown-menu";
import { Badge } from "./ui/badge";
import { Menu } from "lucide-react";
import { Sheet, SheetContent, SheetTrigger } from "./ui/sheet";


const countries = [
  { name: 'Ghana', slug: 'ghana' },
  { name: 'Nigeria', slug: 'nigeria' },
  { name: 'Kenya', slug: 'kenya' },
];

>>>>>>> e9c72632

export const Navigation: React.FC = () => {
  const { user, logout } = useAuth();
  const location = useLocation();
  const navigate = useNavigate();
  const [open, setOpen] = useState(false);

  const isActive = (path: string) => location.pathname === path;

  return (
    <nav className="border-b bg-white">
      <div className="max-w-7xl mx-auto px-4 sm:px-6 lg:px-8">
        <div className="flex justify-between h-16">
          <div className="flex items-center space-x-8">
            <Link
              to="/"
              className="flex items-center space-x-2 hover:opacity-80 transition-opacity"
            >
              <BookOpen className="h-8 w-8" />
              <div className="flex flex-col items-start">
                <span className="font-semibold">WikiSourceVerifier</span>
                <span className="text-xs text-gray-500">
                  Community Reference Platform
                </span>
              </div>
            </Link>

            <div className="hidden md:flex items-center space-x-1">
              <Button
                variant={isActive("/directory") ? "default" : "ghost"}
                onClick={() => navigate("/directory")}
                className="flex items-center space-x-2"
              >
                <Search className="h-4 w-4" />
                <span>Directory</span>
              </Button>

              {user && (
                <>
                  <Button
                    variant={isActive("/submit") ? "default" : "ghost"}
                    onClick={() => navigate("/submit")}
                    className="flex items-center space-x-2"
                  >
                    <Upload className="h-4 w-4" />
                    <span>Submit</span>
                  </Button>

                  {(user.role === "admin" || user.role === "verifier") && (
                    <Button
                      variant={isActive("/admin") ? "default" : "ghost"}
                      onClick={() => navigate("/admin")}
                      className="flex items-center space-x-2"
                    >
                      <Shield className="h-4 w-4" />
                      <span>Admin</span>
                    </Button>
                  )}
                </>
              )}
            </div>
          </div>

<<<<<<< HEAD
=======
          {/* Mobile Menu */}
          <div className="md:hidden flex items-center space-x-4">
            <Sheet open={open} onOpenChange={setOpen}>
              <SheetTrigger asChild>
                <Button variant="ghost" size="icon" className="h-10 w-10">
            <Sheet>
              <SheetTrigger asChild>
                <Button type="button" variant="ghost" size="icon" className="h-10 w-10">
                  <Menu className="h-6 w-6" />
                </Button>
              </SheetTrigger>

              <SheetContent side="left" className="w-64">
                <nav className="flex flex-col gap-4 mt-6">
                  <Button
                    variant={isActive("/directory") ? "default" : "ghost"}
                    className="justify-start h-12"
                    onClick={() => {
                      navigate("/directory");
                      setOpen(false);
                    }}
                    onClick={() => navigate("/directory")}
                  >
                    <Search className="mr-2 h-5 w-5" />
                    Directory
                  </Button>

                  {user && (
                    <>
                      <Button
                        variant={isActive("/submit") ? "default" : "ghost"}
                        className="justify-start h-12"
                        onClick={() => {
                          navigate("/submit");
                          setOpen(false);
                        }}
                        onClick={() => navigate("/submit")}
                      >
                        <Upload className="mr-2 h-5 w-5" />
                        Submit
                      </Button>

                      {(user.role === "admin" || user.role === "verifier") && (
                        <Button
                          variant={isActive("/admin") ? "default" : "ghost"}
                          className="justify-start h-12"
                          onClick={() => {
                            navigate("/admin");
                            setOpen(false);
                          }}
                          onClick={() => navigate("/admin")}
                        >
                          <Shield className="mr-2 h-5 w-5" />
                          Admin
                        </Button>
                      )}
                    </>
                  )}
                </nav>
              </SheetContent>
            </Sheet>
          </div>
>>>>>>> e9c72632

          <div className="flex items-center space-x-4">
            {user && (
              <NotificationSystem 
                showBadge={true}
                maxNotifications={50}
              />
            )}
            
            {user ? (
              <DropdownMenu>
                <DropdownMenuTrigger asChild>
                  <Button
                    variant="ghost"
                    className="flex items-center space-x-2"
                  >
                    <User className="h-4 w-4" />
                    <span className="hidden sm:inline">{user.username}</span>
                    <Badge variant="secondary" className="ml-2">
                      {user.points}
                    </Badge>
                  </Button>
                </DropdownMenuTrigger>
                <DropdownMenuContent align="end" className="w-56">
                  <DropdownMenuLabel>
                    <div className="flex flex-col space-y-1">
                      <span>{user.username}</span>
                      <span className="text-xs text-gray-500">
                        {user.email}
                      </span>
                    </div>
                  </DropdownMenuLabel>
                  <DropdownMenuSeparator />
                  <DropdownMenuItem onClick={() => navigate("/profile")}>
                    <User className="h-4 w-4 mr-2" />
                    Profile
                  </DropdownMenuItem>
                  <DropdownMenuItem onClick={() => navigate("/profile")}>
                    <Award className="h-4 w-4 mr-2" />
                    Badges ({user.badges.length})
                  </DropdownMenuItem>
                  <DropdownMenuSeparator />
                  <DropdownMenuItem onClick={logout}>
                    <LogOut className="h-4 w-4 mr-2" />
                    Logout
                  </DropdownMenuItem>
                </DropdownMenuContent>
              </DropdownMenu>
            ) : (
              <Button
                onClick={() => navigate("/auth")}
                className="flex items-center space-x-2"
              >
                <LogIn className="h-4 w-4" />
                <span className="hidden sm:inline">Login</span>
              </Button>
            )}
          </div>
        </div>
      </div>
    </nav>
  );
};<|MERGE_RESOLUTION|>--- conflicted
+++ resolved
@@ -1,26 +1,9 @@
-<<<<<<< HEAD
 
 import { Link, useLocation, useNavigate } from 'react-router-dom';
 import { BookOpen, Search, Upload, User, LogOut, Award, Shield, LogIn } from 'lucide-react';
 import { Button } from './ui/button';
 import { useAuth } from '../lib/auth-context';
 import NotificationSystem from './NotificationSystem';
-=======
-import { Link, useLocation, useNavigate } from "react-router-dom";
-import {
-  BookOpen,
-  Search,
-  Upload,
-  User,
-  LogOut,
-  Award,
-  Shield,
-  LogIn,
-} from "lucide-react";
-import { Button } from "./ui/button";
-import { useState } from "react";
-import { useAuth } from "../lib/auth-context";
->>>>>>> e9c72632
 import {
   DropdownMenu,
   DropdownMenuContent,
@@ -28,24 +11,9 @@
   DropdownMenuLabel,
   DropdownMenuSeparator,
   DropdownMenuTrigger,
-<<<<<<< HEAD
 } from './ui/dropdown-menu';
 import { Badge } from './ui/badge';
 import React from 'react';
-=======
-} from "./ui/dropdown-menu";
-import { Badge } from "./ui/badge";
-import { Menu } from "lucide-react";
-import { Sheet, SheetContent, SheetTrigger } from "./ui/sheet";
-
-
-const countries = [
-  { name: 'Ghana', slug: 'ghana' },
-  { name: 'Nigeria', slug: 'nigeria' },
-  { name: 'Kenya', slug: 'kenya' },
-];
-
->>>>>>> e9c72632
 
 export const Navigation: React.FC = () => {
   const { user, logout } = useAuth();
@@ -109,71 +77,6 @@
             </div>
           </div>
 
-<<<<<<< HEAD
-=======
-          {/* Mobile Menu */}
-          <div className="md:hidden flex items-center space-x-4">
-            <Sheet open={open} onOpenChange={setOpen}>
-              <SheetTrigger asChild>
-                <Button variant="ghost" size="icon" className="h-10 w-10">
-            <Sheet>
-              <SheetTrigger asChild>
-                <Button type="button" variant="ghost" size="icon" className="h-10 w-10">
-                  <Menu className="h-6 w-6" />
-                </Button>
-              </SheetTrigger>
-
-              <SheetContent side="left" className="w-64">
-                <nav className="flex flex-col gap-4 mt-6">
-                  <Button
-                    variant={isActive("/directory") ? "default" : "ghost"}
-                    className="justify-start h-12"
-                    onClick={() => {
-                      navigate("/directory");
-                      setOpen(false);
-                    }}
-                    onClick={() => navigate("/directory")}
-                  >
-                    <Search className="mr-2 h-5 w-5" />
-                    Directory
-                  </Button>
-
-                  {user && (
-                    <>
-                      <Button
-                        variant={isActive("/submit") ? "default" : "ghost"}
-                        className="justify-start h-12"
-                        onClick={() => {
-                          navigate("/submit");
-                          setOpen(false);
-                        }}
-                        onClick={() => navigate("/submit")}
-                      >
-                        <Upload className="mr-2 h-5 w-5" />
-                        Submit
-                      </Button>
-
-                      {(user.role === "admin" || user.role === "verifier") && (
-                        <Button
-                          variant={isActive("/admin") ? "default" : "ghost"}
-                          className="justify-start h-12"
-                          onClick={() => {
-                            navigate("/admin");
-                            setOpen(false);
-                          }}
-                          onClick={() => navigate("/admin")}
-                        >
-                          <Shield className="mr-2 h-5 w-5" />
-                          Admin
-                        </Button>
-                      )}
-                    </>
-                  )}
-                </nav>
-              </SheetContent>
-            </Sheet>
-          </div>
->>>>>>> e9c72632
 
           <div className="flex items-center space-x-4">
             {user && (
