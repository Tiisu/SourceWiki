--- conflicted
+++ resolved
@@ -401,12 +401,9 @@
 
             <div className="flex flex-col sm:flex-row gap-4">
               <Button
-<<<<<<< HEAD
                 type="submit"
-=======
                 type="Submit"
                 variant="outline"
->>>>>>> 52f955cb
                 className="h-12"
                 disabled={loading}
               >
@@ -422,10 +419,7 @@
                   </>
                 )}
               </Button>
-<<<<<<< HEAD
-
-=======
->>>>>>> 52f955cb
+
               <Button
                 type="button"
                 variant="outline"
