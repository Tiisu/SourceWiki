--- conflicted
+++ resolved
@@ -141,11 +141,7 @@
       // Navigate to directory
       setTimeout(() => onNavigate("directory"), 1500);
     } catch (error) {
-<<<<<<< HEAD
       toast.error('You are offline. After connecting to the internet, your submission will be sent automatically.');
-=======
-      toast.error("Submission failed. Please try again.");
->>>>>>> e9c72632
     } finally {
       setLoading(false);
     }
